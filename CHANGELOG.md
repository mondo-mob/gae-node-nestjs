--- conflicted
+++ resolved
@@ -1,5 +1,9 @@
-<<<<<<< HEAD
-## 6.0.0-rc1 (2020-03-00)
+## 6.0.0-rc.1 (2020-04-21)
+
+ - Fix dependency issue loading graphql
+ - Update internal dependencies where not major breaking
+
+## 6.0.0-rc.0 (2020-03-00)
 
 - Update to NestJS 6
 
@@ -38,11 +42,11 @@
     @GqlContext() context: Context,
   ): Promise<Recipient[]> {}
 ```
-=======
+
+
 ## 5.2.0 (2020-04-08)
  - Optional auth callbacks to build user roles and build additional user properties (backwards-compatible ... not required)
  - To utilise create an `@Injectable` class that implements `AuthCallbacks` and define one or more methods
->>>>>>> 169c8c8b
 
 ## 5.1.2 (2020-01-31)
 
